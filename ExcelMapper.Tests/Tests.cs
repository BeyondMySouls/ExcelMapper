﻿using NPOI.SS.UserModel;
using NUnit.Framework;
using System;
using System.Collections.Generic;
using System.Globalization;
using System.Linq;
using Ganss.Excel.Exceptions;
using System.Runtime.Serialization.Formatters.Binary;
using System.IO;
using System.Threading.Tasks;

namespace Ganss.Excel.Tests
{
    public class Tests
    {
        [SetUp]
        public void Setup()
        {
            Environment.CurrentDirectory = TestContext.CurrentContext.TestDirectory;
        }

        private class Product
        {
            public string Name { get; set; }
            [Column("Number")]
            public int NumberInStock { get; set; }
            public decimal Price { get; set; }
            public string Value { get; set; }

            public override bool Equals(object obj)
            {
                if (!(obj is Product o)) return false;
                return o.Name == Name && o.NumberInStock == NumberInStock && o.Price == Price && o.Value == Value;
            }

            public override int GetHashCode()
            {
                return (Name + NumberInStock + Price + Value).GetHashCode();
            }
        }

        private class ProductValue
        {
            public decimal Value { get; set; }
        }

        private class ProductValueString
        {
            public decimal Value { get; set; }
            public string ValueDefaultAsFormula { get; set; }
            [FormulaResult]
            public string ValueAsString { get; set; }
        }

        [Test]
        public void FetchTest()
        {
            var products = new ExcelMapper(@"..\..\..\products.xlsx").Fetch<Product>().ToList();
            CollectionAssert.AreEqual(new List<Product>
            {
                new Product { Name = "Nudossi", NumberInStock = 60, Price = 1.99m, Value = "C2*D2" },
                new Product { Name = "Halloren", NumberInStock = 33, Price = 2.99m, Value = "C3*D3" },
                new Product { Name = "Filinchen", NumberInStock = 100, Price = 0.99m, Value = "C5*D5" },
            }, products);
        }

        [Test]
        public void FetchWithTypeTest()
        {
            var products = new ExcelMapper(@"..\..\..\products.xlsx").Fetch(typeof(Product));
            CollectionAssert.AreEqual(new List<Product>
            {
                new Product { Name = "Nudossi", NumberInStock = 60, Price = 1.99m, Value = "C2*D2" },
                new Product { Name = "Halloren", NumberInStock = 33, Price = 2.99m, Value = "C3*D3" },
                new Product { Name = "Filinchen", NumberInStock = 100, Price = 0.99m, Value = "C5*D5" },
            }, products);
        }

        [Test]
        public void FetchWithStreamAndIndexTest()
        {
            var stream = new FileStream(@"..\..\..\products.xlsx", FileMode.Open, FileAccess.Read);
            var products = new ExcelMapper().Fetch<Product>(stream, 0);

            CollectionAssert.AreEqual(new List<Product>
            {
                new Product { Name = "Nudossi", NumberInStock = 60, Price = 1.99m, Value = "C2*D2" },
                new Product { Name = "Halloren", NumberInStock = 33, Price = 2.99m, Value = "C3*D3" },
                new Product { Name = "Filinchen", NumberInStock = 100, Price = 0.99m, Value = "C5*D5" },
            }, products);
            stream.Close();
        }

        [Test]
        public void FetchWithTypeUsingStreamAndIndexTest()
        {
            var stream = new FileStream(@"..\..\..\products.xlsx", FileMode.Open, FileAccess.Read);
            var products = new ExcelMapper().Fetch(stream, typeof(Product), 0);

            CollectionAssert.AreEqual(new List<Product>
            {
                new Product { Name = "Nudossi", NumberInStock = 60, Price = 1.99m, Value = "C2*D2" },
                new Product { Name = "Halloren", NumberInStock = 33, Price = 2.99m, Value = "C3*D3" },
                new Product { Name = "Filinchen", NumberInStock = 100, Price = 0.99m, Value = "C5*D5" },
            }, products);
            stream.Close();
        }

        [Test]
        public void FetchWithStreamAndSheetNameTest()
        {
            var stream = new FileStream(@"..\..\..\products.xlsx", FileMode.Open, FileAccess.Read);
            var products = new ExcelMapper().Fetch<Product>(stream, "Tabelle1");

            CollectionAssert.AreEqual(new List<Product>
            {
                new Product { Name = "Nudossi", NumberInStock = 60, Price = 1.99m, Value = "C2*D2" },
                new Product { Name = "Halloren", NumberInStock = 33, Price = 2.99m, Value = "C3*D3" },
                new Product { Name = "Filinchen", NumberInStock = 100, Price = 0.99m, Value = "C5*D5" },
            }, products);
            stream.Close();
        }

        [Test]
        public void FetchWithTypeUsingStreamAndSheetNameTest()
        {
            var stream = new FileStream(@"..\..\..\products.xlsx", FileMode.Open, FileAccess.Read);
            var products = new ExcelMapper().Fetch(stream, typeof(Product), "Tabelle1");

            CollectionAssert.AreEqual(new List<Product>
            {
                new Product { Name = "Nudossi", NumberInStock = 60, Price = 1.99m, Value = "C2*D2" },
                new Product { Name = "Halloren", NumberInStock = 33, Price = 2.99m, Value = "C3*D3" },
                new Product { Name = "Filinchen", NumberInStock = 100, Price = 0.99m, Value = "C5*D5" },
            }, products);
            stream.Close();

        }

        [Test]
        public void FetchWithFileAndSheetNameTest()
        {
            var products = new ExcelMapper().Fetch<Product>(@"..\..\..\products.xlsx", "Tabelle1");

            CollectionAssert.AreEqual(new List<Product>
            {
                new Product { Name = "Nudossi", NumberInStock = 60, Price = 1.99m, Value = "C2*D2" },
                new Product { Name = "Halloren", NumberInStock = 33, Price = 2.99m, Value = "C3*D3" },
                new Product { Name = "Filinchen", NumberInStock = 100, Price = 0.99m, Value = "C5*D5" },
            }, products);
        }

        [Test]
        public void FetchWithFileAndIndexTest()
        {
            var products = new ExcelMapper().Fetch<Product>(@"..\..\..\products.xlsx", 0);

            CollectionAssert.AreEqual(new List<Product>
            {
                new Product { Name = "Nudossi", NumberInStock = 60, Price = 1.99m, Value = "C2*D2" },
                new Product { Name = "Halloren", NumberInStock = 33, Price = 2.99m, Value = "C3*D3" },
                new Product { Name = "Filinchen", NumberInStock = 100, Price = 0.99m, Value = "C5*D5" },
            }, products);
        }

        [Test]
        public void FetchWithTypeThrowsExceptionWithPrimitivesTest()
        {
            var excel = new ExcelMapper(@"..\..\..\products.xlsx");
            Assert.Throws<ArgumentException>(() => excel.Fetch(typeof(string)));
            Assert.Throws<ArgumentException>(() => excel.Fetch(typeof(object)));
            Assert.Throws<ArgumentException>(() => excel.Fetch(typeof(int)));
            Assert.Throws<ArgumentException>(() => excel.Fetch(typeof(double?)));
        }

        [Test]
        public void FetchValueTest()
        {
            var products = new ExcelMapper(@"..\..\..\products.xlsx").Fetch<ProductValue>().ToList();
            CollectionAssert.AreEqual(new List<decimal> { 119.4m, 98.67m, 99m }, products.Select(p => p.Value).ToList());
        }

        [Test]
        public void FetchValueWithTypeTest()
        {
            var products = new ExcelMapper(@"..\..\..\products.xlsx").Fetch(typeof(ProductValue))
                                                                     .OfType<ProductValue>()
                                                                     .ToList();
            CollectionAssert.AreEqual(new List<decimal> { 119.4m, 98.67m, 99m }, products.Select(p => p.Value).ToList());
        }

        private class ProductException : Product
        {
            public bool Offer { get; set; }
        }

        [Test]
        public void FetchEmptyTest()
        {
            var products = new ExcelMapper(@"..\..\..\productsExceptionEmpty.xlsx").Fetch<ProductException>().ToList();
            CollectionAssert.AreEqual(new List<ProductException>
            {
                new ProductException { Name = "Nudossi", NumberInStock = 60, Price = 0m },
            }, products);
        }

        [Test]
        public void FetchExceptionWhenEmptyTest()
        {
            var ex = Assert.Throws<ExcelMapperConvertException>(() => new ExcelMapper(@"..\..\..\productsExceptionEmpty.xlsx") { SkipBlankRows = false }.Fetch<ProductException>().ToList());
            Assert.That(ex.Message.Contains("<EMPTY>"));
            Assert.That(ex.Message.Contains("[L:1]:[C:2]"));
        }

        [Test]
        public void FetchWithTypeExceptionWhenEmptyTest()
        {
            var ex = Assert.Throws<ExcelMapperConvertException>(() => new ExcelMapper(@"..\..\..\productsExceptionEmpty.xlsx") { SkipBlankRows = false }.Fetch(typeof(ProductException))
                                                                                                                              .OfType<ProductException>()
                                                                                                                              .ToList());
            Assert.That(ex.Message.Contains("<EMPTY>"));
            Assert.That(ex.Message.Contains("[L:1]:[C:2]"));
        }

        [Test]
        public void FetchExcpetionWhenFieldTooBigTest()
        {
            var ex = Assert.Throws<ExcelMapperConvertException>(() => new ExcelMapper(@"..\..\..\productsExceptionTooBig.xlsx").Fetch<ProductException>().ToList());
            //2147483649 is Int.MaxValue + 1
            Assert.That(ex.Message.Contains("2147483649"));
            Assert.That(ex.Message.Contains("[L:1]:[C:1]"));
        }

        [Test]
        public void FetchExcpetionWhenFieldInvalidTest()
        {
            var ex = Assert.Throws<ExcelMapperConvertException>(() => new ExcelMapper(@"..\..\..\productsExceptionInvalid.xlsx").Fetch<ProductException>().ToList());
            Assert.That(ex.Message.Contains("FALSEd"));
            Assert.That(ex.Message.Contains("[L:1]:[C:3]"));
        }

        [Test]
        public void FetchExceptionWhenSheetDoesNotExists()
        {
            var ex = Assert.Throws<ArgumentOutOfRangeException>(() => new ExcelMapper(@"..\..\..\productsExceptionInvalid.xlsx").Fetch<ProductException>("this sheet does not exist").ToList());
            Assert.That(ex.Message.Contains("Sheet not found"));
        }

        [Test]
        public void FetchWithTypeThrowsExceptionWhenSheetDoesNotExists()
        {
            var ex = Assert.Throws<ArgumentOutOfRangeException>(() => new ExcelMapper(@"..\..\..\productsExceptionInvalid.xlsx").Fetch(typeof(ProductException), "This is not a exist")
                                                                                                                                .OfType<ProductException>()
                                                                                                                                .ToList());
            Assert.That(ex.Message.Contains("Sheet not found"));
        }

        private class ProductNoHeader
        {
            [Column(1)]
            public string Name { get; set; }
            [Column(3)]
            public int NumberInStock { get; set; }
            [Column(4)]
            public decimal Price { get; set; }

            public override bool Equals(object obj)
            {
                if (!(obj is ProductNoHeader o)) return false;
                return o.Name == Name && o.NumberInStock == NumberInStock && o.Price == Price;
            }

            public override int GetHashCode()
            {
                return (Name + NumberInStock + Price).GetHashCode();
            }
        }

        [Test]
        public void FetchNoHeaderTest()
        {
            var products = new ExcelMapper(@"..\..\..\productsnoheader.xlsx") { HeaderRow = false }.Fetch<ProductNoHeader>("Products").ToList();
            CollectionAssert.AreEqual(new List<ProductNoHeader>
            {
                new ProductNoHeader { Name = "Nudossi", NumberInStock = 60, Price = 1.99m },
                new ProductNoHeader { Name = "Halloren", NumberInStock = 33, Price = 2.99m },
                new ProductNoHeader { Name = "Filinchen", NumberInStock = 100, Price = 0.99m },
            }, products);
        }

        [Test]
        public void FetchWithTypeNoHeaderTest()
        {
            var products = new ExcelMapper(@"..\..\..\productsnoheader.xlsx") { HeaderRow = false }.Fetch(typeof(ProductNoHeader), "Products")
                                                                                                   .OfType<ProductNoHeader>()
                                                                                                   .ToList();
            CollectionAssert.AreEqual(new List<ProductNoHeader>
            {
                new ProductNoHeader { Name = "Nudossi", NumberInStock = 60, Price = 1.99m },
                new ProductNoHeader { Name = "Halloren", NumberInStock = 33, Price = 2.99m },
                new ProductNoHeader { Name = "Filinchen", NumberInStock = 100, Price = 0.99m },
            }, products);
        }

        [Test]
        public void SaveTest()
        {
            var products = new List<Product>
            {
                new Product { Name = "Nudossi", NumberInStock = 60, Price = 1.99m, Value = "C2*D2" },
                new Product { Name = "Halloren", NumberInStock = 33, Price = 2.99m, Value = "C3*D3" },
                new Product { Name = "Filinchen", NumberInStock = 100, Price = 0.99m, Value = "C4*D4" },
            };

            var file = "productssave.xlsx";

            new ExcelMapper().Save(file, products, "Products");

            var productsFetched = new ExcelMapper(file).Fetch<Product>().ToList();

            CollectionAssert.AreEqual(products, productsFetched);
        }

        [Test]
        public void SaveNoHeaderSaveTest()
        {
            var products = new List<ProductNoHeader>
            {
                new ProductNoHeader { Name = "Nudossi", NumberInStock = 60, Price = 1.99m },
                new ProductNoHeader { Name = "Halloren", NumberInStock = 33, Price = 2.99m },
                new ProductNoHeader { Name = "Filinchen", NumberInStock = 100, Price = 0.99m },
            };

            var file = "productsnoheadersave.xlsx";

            new ExcelMapper() { HeaderRow = false }.Save(file, products, "Products");

            var productsFetched = new ExcelMapper(file) { HeaderRow = false }.Fetch<ProductNoHeader>().ToList();

            CollectionAssert.AreEqual(products, productsFetched);
        }

        [Test]
        public void SaveFetchedTest()
        {
            var excel = new ExcelMapper(@"..\..\..\products.xlsx");
            var products = excel.Fetch<Product>().ToList();

            products[2].Price += 1.0m;

            var file = @"productssavefetched.xlsx";

            excel.Save(file, products);

            var productsFetched = new ExcelMapper(file).Fetch<Product>().ToList();

            CollectionAssert.AreEqual(products, productsFetched);
        }

        private class ProductMapped
        {
            public string NameX { get; set; }
            public int NumberX { get; set; }
            public decimal PriceX { get; set; }

            public override bool Equals(object obj)
            {
                if (!(obj is ProductMapped o)) return false;
                return o.NameX == NameX && o.NumberX == NumberX && o.PriceX == PriceX;
            }

            public override int GetHashCode()
            {
                return (NameX + NumberX + PriceX).GetHashCode();
            }
        }

        [Test]
        public void SaveTrackedObjectsTest()
        {
            var excel = new ExcelMapper(@"..\..\..\products.xlsx") { TrackObjects = true };

            excel.AddMapping(typeof(ProductMapped), "Name", "NameX");
            excel.AddMapping<ProductMapped>("Number", p => p.NumberX);
            excel.AddMapping<ProductMapped>("Price", p => p.PriceX);

            var products = excel.Fetch<ProductMapped>().ToList();

            products[1].PriceX += 1.0m;

            var file = @"productssavetracked.xlsx";

            excel.Save(file);

            var productsFetched = new ExcelMapper(file).Fetch<ProductMapped>().ToList();

            CollectionAssert.AreEqual(products, productsFetched);
        }

        private class GetterSetterProduct
        {
            public string Name { get; set; }
            public DateTime? OfferEnd { get; set; }

            public override bool Equals(object obj)
            {
                if (!(obj is GetterSetterProduct o)) return false;
                return o.Name == Name && o.OfferEnd == OfferEnd;
            }

            public override int GetHashCode()
            {
                return (Name + OfferEnd).GetHashCode();
            }
        }

        [Test]
        public void GetterSetterTest()
        {
            var excel = new ExcelMapper(@"..\..\..\productsconvert.xlsx") { TrackObjects = true };

            excel.AddMapping<GetterSetterProduct>("Name", p => p.Name);
            excel.AddMapping<GetterSetterProduct>("OfferEnd", p => p.OfferEnd)
                .SetCellUsing((c, o) =>
                {
                    if (o == null) c.SetCellValue("NULL"); else c.SetCellValue((DateTime)o);
                })
                .SetPropertyUsing(v =>
                {
                    if ((v as string) == "NULL") return null;
                    return Convert.ChangeType(v, typeof(DateTime), CultureInfo.InvariantCulture);
                });

            var products = excel.Fetch<GetterSetterProduct>().ToList();

            var file = @"productsconverttracked.xlsx";

            excel.Save(file);

            var productsFetched = new ExcelMapper(file).Fetch<GetterSetterProduct>().ToList();

            CollectionAssert.AreEqual(products, productsFetched);
        }

        private class IgnoreProduct
        {
            public string Name { get; set; }
            [Ignore]
            public int Number { get; set; }
            public decimal Price { get; set; }
            public bool Offer { get; set; }
            public DateTime OfferEnd { get; set; }

            public override bool Equals(object obj)
            {
                if (!(obj is IgnoreProduct o)) return false;
                return o.Name == Name && o.Number == Number && o.Price == Price && o.Offer == Offer && o.OfferEnd == OfferEnd;
            }

            public override int GetHashCode()
            {
                return (Name + Number + Price + Offer + OfferEnd).GetHashCode();
            }
        }

        [Test]
        public void IgnoreTest()
        {
            var excel = new ExcelMapper(@"..\..\..\products.xlsx");
            excel.Ignore<IgnoreProduct>(p => p.Price);
            var products = excel.Fetch<IgnoreProduct>().ToList();

            var nudossi = products[0];
            Assert.AreEqual("Nudossi", nudossi.Name);
            Assert.AreEqual(0, nudossi.Number);
            Assert.AreEqual(0m, nudossi.Price);
            Assert.IsFalse(nudossi.Offer);

            var halloren = products[1];
            Assert.IsTrue(halloren.Offer);
            Assert.AreEqual(new DateTime(2015, 12, 31), halloren.OfferEnd);

            var file = "productsignored.xlsx";

            new ExcelMapper().Save(file, products, "Products");

            var productsFetched = new ExcelMapper(file).Fetch<IgnoreProduct>().ToList();

            CollectionAssert.AreEqual(products, productsFetched);
        }

        private class NullableProduct
        {
            public string Name { get; set; }
            public int? Number { get; set; }
            public decimal? Price { get; set; }
            public bool? Offer { get; set; }
            public DateTime? OfferEnd { get; set; }

            public override bool Equals(object obj)
            {
                if (!(obj is NullableProduct o)) return false;
                return o.Name == Name && o.Number == Number && o.Price == Price && o.Offer == Offer && o.OfferEnd == OfferEnd;
            }

            public override int GetHashCode()
            {
                return (Name + Number + Price + Offer + OfferEnd).GetHashCode();
            }
        }

        [Test]
        public void NullableTest()
        {
            var workbook = WorkbookFactory.Create(@"..\..\..\products.xlsx");
            var excel = new ExcelMapper(workbook);
            var products = excel.Fetch<NullableProduct>().ToList();

            var nudossi = products[0];
            Assert.AreEqual("Nudossi", nudossi.Name);
            Assert.AreEqual(60, nudossi.Number);
            Assert.AreEqual(1.99m, nudossi.Price);
            Assert.IsFalse(nudossi.Offer.Value);
            nudossi.OfferEnd = null;

            var halloren = products[1];
            Assert.IsTrue(halloren.Offer.Value);
            Assert.AreEqual(new DateTime(2015, 12, 31), halloren.OfferEnd);
            halloren.Number = null;
            halloren.Offer = null;

            var file = "productsnullable.xlsx";

            new ExcelMapper().Save(file, products, "Products");

            var productsFetched = new ExcelMapper(file).Fetch<NullableProduct>().ToList();

            CollectionAssert.AreEqual(products, productsFetched);
        }

        private class DataFormatProduct
        {
            [DataFormat(0xf)]
            public DateTime Date { get; set; }

            [DataFormat("0%")]
            public decimal Number { get; set; }
        }

        [Test]
        public void DataFormatTest()
        {
            var p = new DataFormatProduct { Date = new DateTime(2015, 12, 31), Number = 0.47m };
            var file = "productsdataformat.xlsx";
            new ExcelMapper().Save(file, new[] { p });
            var pfs = new ExcelMapper(file).Fetch<DataFormatProduct>().ToList();

            Assert.AreEqual(1, pfs.Count);
            var pf = pfs[0];
            Assert.AreEqual(p.Date, pf.Date);
            Assert.AreEqual(p.Number, pf.Number);
        }

        private class DataItem
        {
            [Ignore]
            public string Bql { get; set; }

            [Ignore]
            public int Id { get; set; }

            [Column(2)]
            public string OriginalBql { get; set; }

            [Column(1)]
            public string Title { get; set; }

            [Column(3)]
            public string TranslatedBql { get; set; }

            public override bool Equals(object obj)
            {
                if (!(obj is DataItem o)) return false;
                return o.Bql == Bql && o.Id == Id && o.OriginalBql == OriginalBql && o.Title == Title && o.TranslatedBql == TranslatedBql;
            }

            public override int GetHashCode()
            {
                return (Bql + Id + OriginalBql + Title + TranslatedBql).GetHashCode();
            }
        }

        [Test]
        public void ColumnTest()
        {
            var excel = new ExcelMapper(@"..\..\..\dataitems.xlsx") { HeaderRow = false };
            var items = excel.Fetch<DataItem>().ToList();

            var trackedFile = "dataitemstracked.xlsx";
            excel.Save(trackedFile, "DataItems");
            var itemsTracked = excel.Fetch<DataItem>(trackedFile, "DataItems").ToList();
            CollectionAssert.AreEqual(items, itemsTracked);

            var saveFile = "dataitemssave.xlsx";
            new ExcelMapper().Save(saveFile, items, "DataItems");
            var itemsSaved = new ExcelMapper().Fetch<DataItem>(saveFile, "DataItems").ToList();
            CollectionAssert.AreEqual(items, itemsSaved);
        }

        [Test]
        public void ColumnTestUsingFetchWithType()
        {
            var excel = new ExcelMapper(@"..\..\..\dataitems.xlsx") { HeaderRow = false };
            var items = excel.Fetch(typeof(DataItem)).OfType<DataItem>().ToList();

            var trackedFile = "dataitemstracked1.xlsx";
            excel.Save(trackedFile, "DataItems");
            var itemsTracked = excel.Fetch(trackedFile, typeof(DataItem), "DataItems").OfType<DataItem>().ToList();
            CollectionAssert.AreEqual(items, itemsTracked);

            var saveFile = "dataitemssave1.xlsx";
            new ExcelMapper().Save(saveFile, items, "DataItems");
            var itemsSaved = new ExcelMapper().Fetch(saveFile, typeof(DataItem), "DataItems").OfType<DataItem>().ToList();
            CollectionAssert.AreEqual(items, itemsSaved);
        }

        [Test]
        public void FetchMinMaxTest()
        {
            var products = new ExcelMapper(@"..\..\..\ProductsMinMaxRow.xlsx")
            {
                HeaderRowNumber = 2,
                MinRowNumber = 6,
                MaxRowNumber = 9,
            }.Fetch<Product>().ToList();
            CollectionAssert.AreEqual(new List<Product>
            {
                new Product { Name = "Nudossi", NumberInStock = 60, Price = 1.99m, Value = "C7*D7" },
                new Product { Name = "Halloren", NumberInStock = 33, Price = 2.99m, Value = "C8*D8" },
                new Product { Name = "Filinchen", NumberInStock = 100, Price = 0.99m, Value = "C10*D10" },
            }, products);
        }

        [Test]
        public void SaveMinMaxTest()
        {
            var products = new List<Product>
            {
                new Product { Name = "Nudossi", NumberInStock = 60, Price = 1.99m, Value = "C2*D2" },
                new Product { Name = "Halloren", NumberInStock = 33, Price = 2.99m, Value = "C3*D3" },
                new Product { Name = "Filinchen", NumberInStock = 100, Price = 0.99m, Value = "C4*D4" },
            };

            var file = "productsminmaxsave.xlsx";

            new ExcelMapper
            {
                HeaderRowNumber = 1,
                MinRowNumber = 3
            }.Save(file, products, "Products");

            var productsFetched = new ExcelMapper(file)
            {
                HeaderRowNumber = 1,
                MinRowNumber = 3
            }.Fetch<Product>().ToList();

            CollectionAssert.AreEqual(products, productsFetched);
        }

        [Test]
        public void FormulaResultAttributeTest()
        {
            var products = new ExcelMapper(@"..\..\..\ProductsAsString.xlsx").Fetch<ProductValueString>().ToList();
            CollectionAssert.AreEqual(new List<string> { "119.4", "98.67", "99" }, products.Select(p => p.ValueAsString).ToList());
        }

        private class ProductFormulaMapped
        {
            public decimal Result { get; set; }
            public string Formula { get; set; }
            public string ResultString { get; set; }

            public override bool Equals(object obj)
            {
                if (!(obj is ProductFormulaMapped o)) return false;
                return o.Result == Result && o.Formula == Formula && o.ResultString == ResultString;
            }

            public override int GetHashCode()
            {
                return (Formula + ResultString + Result).GetHashCode();
            }
        }

        [Test]
        public void FormulaResultMappedTest()
        {
            var excel = new ExcelMapper(@"..\..\..\ProductsAsString.xlsx");

            excel.AddMapping<ProductFormulaMapped>("Value", p => p.Result);
            excel.AddMapping<ProductFormulaMapped>("ValueDefaultAsFormula", p => p.Formula);
            excel.AddMapping<ProductFormulaMapped>("ValueAsString", p => p.ResultString).AsFormulaResult();

            var products = excel.Fetch<ProductFormulaMapped>().ToList();
            var expectedProducts = new List<ProductFormulaMapped>
            {
                new ProductFormulaMapped { Result = 119.4m, Formula = "C2*D2", ResultString = "119.4" },
                new ProductFormulaMapped { Result = 98.67m, Formula = "C3*D3", ResultString = "98.67" },
                new ProductFormulaMapped { Result = 99m, Formula = "C5*D5", ResultString = "99" },
            };

            Assert.AreEqual(expectedProducts[0], products[0]);

            CollectionAssert.AreEqual(expectedProducts, products);
        }

        [Test]
        public void TestExcelMapperConvertException()
        {
            ExcelMapperConvertException ex =
                new ExcelMapperConvertException("cellvalue", typeof(string), 12, 34);

            // Sanity check: Make sure custom properties are set before serialization
            Assert.AreEqual(12, ex.Line);
            Assert.AreEqual(34, ex.Column);

            // Round-trip the exception: Serialize and de-serialize with a BinaryFormatter
            var bf = new BinaryFormatter();
            using (var ms = new MemoryStream())
            {
                // "Save" object state
                bf.Serialize(ms, ex);

                // Re-use the same stream for de-serialization
                ms.Seek(0, 0);

                // Replace the original exception with de-serialized one
                ex = (ExcelMapperConvertException)bf.Deserialize(ms);
            }

            // Make sure custom properties are preserved after serialization
            Assert.AreEqual(12, ex.Line);
            Assert.AreEqual(34, ex.Column);

            Assert.Throws<ArgumentNullException>(() => ex.GetObjectData(null, new System.Runtime.Serialization.StreamingContext()));
        }

        private class ProductIndex
        {
            [Column(1)]
            public string Price { get; set; }
            [Column(3)]
            public string Name { get; set; }
            [Column(4)]
            public string Number { get; set; }

            public override bool Equals(object obj)
            {
                if (!(obj is ProductIndex o)) return false;
                return o.Name == Name && o.Number == Number && o.Price == Price;
            }

            public override int GetHashCode()
            {
                return (Name + Number + Price).GetHashCode();
            }
        }

        [Test]
        public void FetchIndexTest()
        {
            var products = new ExcelMapper(@"..\..\..\products.xlsx").Fetch<ProductIndex>().ToList();
            CollectionAssert.AreEqual(new List<ProductIndex>
            {
                new ProductIndex { Price = "Nudossi", Name = "60", Number = "1.99" },
                new ProductIndex { Price = "Halloren", Name = "33", Number = "2.99" },
                new ProductIndex { Price = "Filinchen", Name = "100", Number = "0.99" },
            }, products);
        }

        private class ProductDoubleMap
        {
            [Column(1)]
            public string Price { get; set; }
            public string Name { get; set; }

            [Column("Number")]
            public string OtherNumber { get; set; }
            public string Number { get; set; }

            public override bool Equals(object obj)
            {
                if (!(obj is ProductDoubleMap o)) return false;
                return o.Name == Name && o.Number == Number && o.Price == Price && o.OtherNumber == OtherNumber;
            }

            public override int GetHashCode()
            {
                return (Name + Number + Price + OtherNumber).GetHashCode();
            }
        }

        [Test]
        public void FetchDoubleMap()
        {
            // https://github.com/mganss/ExcelMapper/issues/50
            var products = new ExcelMapper(@"..\..\..\products.xlsx").Fetch<ProductDoubleMap>().ToList();
            CollectionAssert.AreEqual(new List<ProductDoubleMap>
            {
                new ProductDoubleMap { Price = "Nudossi", OtherNumber = "60" },
                new ProductDoubleMap { Price = "Halloren", OtherNumber = "33" },
                new ProductDoubleMap { Price = "Filinchen", OtherNumber = "100" },
            }, products);
        }

        void AssertProducts(List<Product> products)
        {
            CollectionAssert.AreEqual(new List<Product>
            {
                new Product { Name = "Nudossi", NumberInStock = 60, Price = 1.99m, Value = "C2*D2" },
                new Product { Name = "Halloren", NumberInStock = 33, Price = 2.99m, Value = "C3*D3" },
                new Product { Name = "Filinchen", NumberInStock = 100, Price = 0.99m, Value = "C5*D5" },
            }, products);
        }

        [Test]
        public async Task FetchAsyncTest()
        {
            var path = @"..\..\..\products.xlsx";

            var products = (await new ExcelMapper().FetchAsync<Product>(path)).ToList();
            AssertProducts(products);

            products = (await new ExcelMapper().FetchAsync<Product>(path, "Tabelle1")).ToList();
            AssertProducts(products);

            products = (await new ExcelMapper().FetchAsync(path, typeof(Product), "Tabelle1")).OfType<Product>().ToList();
            AssertProducts(products);

            products = (await new ExcelMapper().FetchAsync(path, typeof(Product))).OfType<Product>().ToList();
            AssertProducts(products);

            products = (await new ExcelMapper().FetchAsync<Product>(File.OpenRead(path))).ToList();
            AssertProducts(products);

            products = (await new ExcelMapper().FetchAsync<Product>(File.OpenRead(path), "Tabelle1")).ToList();
            AssertProducts(products);

            products = (await new ExcelMapper().FetchAsync(File.OpenRead(path), typeof(Product), "Tabelle1")).OfType<Product>().ToList();
            AssertProducts(products);

            products = (await new ExcelMapper().FetchAsync(File.OpenRead(path), typeof(Product))).OfType<Product>().ToList();
            AssertProducts(products);
        }

        [Test]
        public async Task SaveAsyncTest()
        {
            var products = new List<Product>
            {
                new Product { Name = "Nudossi", NumberInStock = 60, Price = 1.99m, Value = "C2*D2" },
                new Product { Name = "Halloren", NumberInStock = 33, Price = 2.99m, Value = "C3*D3" },
                new Product { Name = "Filinchen", NumberInStock = 100, Price = 0.99m, Value = "C4*D4" },
            };

            var file = "productssave.xlsx";

            await new ExcelMapper().SaveAsync(file, products, "Products");
            var productsFetched = new ExcelMapper(file).Fetch<Product>().ToList();
            CollectionAssert.AreEqual(products, productsFetched);

            await new ExcelMapper().SaveAsync(file, products);
            productsFetched = new ExcelMapper(file).Fetch<Product>().ToList();
            CollectionAssert.AreEqual(products, productsFetched);

            var fs = File.OpenWrite(file);
            await new ExcelMapper().SaveAsync(fs, products, "Products");
            fs.Close();
            productsFetched = new ExcelMapper(file).Fetch<Product>().ToList();
            CollectionAssert.AreEqual(products, productsFetched);

            fs = File.OpenWrite(file);
            await new ExcelMapper().SaveAsync(fs, products);
            fs.Close();
            productsFetched = new ExcelMapper(file).Fetch<Product>().ToList();
            CollectionAssert.AreEqual(products, productsFetched);

            var path = @"..\..\..\products.xlsx";

            var mapper = new ExcelMapper() { TrackObjects = true };
            var tracked = (await mapper.FetchAsync<Product>(path)).ToList();
            await mapper.SaveAsync(file, "Tabelle1");
            productsFetched = new ExcelMapper(file).Fetch<Product>().ToList();
            CollectionAssert.AreEqual(tracked, productsFetched);

            mapper = new ExcelMapper() { TrackObjects = true };
            tracked = (await mapper.FetchAsync<Product>(path)).ToList();
            await mapper.SaveAsync(file);
            productsFetched = new ExcelMapper(file).Fetch<Product>().ToList();
            CollectionAssert.AreEqual(tracked, productsFetched);

            mapper = new ExcelMapper() { TrackObjects = true };
            tracked = (await mapper.FetchAsync<Product>(path)).ToList();
            fs = File.OpenWrite(file);
            await mapper.SaveAsync(fs, "Tabelle1");
            fs.Close();
            productsFetched = new ExcelMapper(file).Fetch<Product>().ToList();
            CollectionAssert.AreEqual(tracked, productsFetched);

            mapper = new ExcelMapper() { TrackObjects = true };
            tracked = (await mapper.FetchAsync<Product>(path)).ToList();
            fs = File.OpenWrite(file);
            await mapper.SaveAsync(fs);
            fs.Close();
            productsFetched = new ExcelMapper(file).Fetch<Product>().ToList();
            CollectionAssert.AreEqual(tracked, productsFetched);
        }

<<<<<<< HEAD
        public class Course
        {
            public string Mode { get; set; }
            public string AdEnrollSchedId { get; set; }
            public string SyStudentId { get; set; }
            public string StuNum { get; set; }
            public string AdEnrollId { get; set; }
            public string SyCampusId { get; set; }
            public string AdCourseId { get; set; }
            public string CourseCode { get; set; }
            public string AdClassSchedId { get; set; }
            public string SectionCode { get; set; }
            public string CourseStartDate { get; set; }
            public string CourseEndDate { get; set; }
            public string AdTermId { get; set; }
            public string TermCode { get; set; }
            public string State { get; set; }
        }

        [Test]
        public void DateTest()
        {
            // see https://github.com/mganss/ExcelMapper/issues/51
            var mapper = new ExcelMapper(@"..\..\..\DateTest.xlsx") { HeaderRow = true };

            var courses = mapper.Fetch<Course>().ToList();
            var courses2 = mapper.Fetch<Course>().ToList();

            Assert.AreEqual("00:00.0", courses.First().CourseStartDate);
=======
        private class ProductJson
        {
            [Json]
            public Product Product { get; set; }
        }

        private class ProductJsonMapped
        {
            [Json]
            public Product Product { get; set; }
        }

        [Test]
        public void JsonTest()
        {
            var products = new ExcelMapper(@"..\..\..\productsjson.xlsx").Fetch<ProductJson>().ToList();

            CollectionAssert.AreEqual(new List<Product>
            {
                new Product { Name = "Nudossi", NumberInStock = 60, Price = 1.99m, Value = "C2*D2" },
                new Product { Name = "Halloren", NumberInStock = 33, Price = 2.99m, Value = "C3*D3" },
                new Product { Name = "Filinchen", NumberInStock = 100, Price = 0.99m, Value = "C4*D4" },
            }, products.Select(p => p.Product));

            var file = "productsjsonsave.xlsx";

            new ExcelMapper().Save(file, products, "Products");

            var productsFetched = new ExcelMapper(file).Fetch<ProductJson>().ToList();

            CollectionAssert.AreEqual(products.Select(p => p.Product), productsFetched.Select(p => p.Product));
        }

        [Test]
        public void JsonMappedTest()
        {
            var excel = new ExcelMapper(@"..\..\..\productsjson.xlsx");

            excel.AddMapping<ProductJsonMapped>("Product", p => p.Product).AsJson();

            var products = excel.Fetch<ProductJsonMapped>().ToList();

            CollectionAssert.AreEqual(new List<Product>
            {
                new Product { Name = "Nudossi", NumberInStock = 60, Price = 1.99m, Value = "C2*D2" },
                new Product { Name = "Halloren", NumberInStock = 33, Price = 2.99m, Value = "C3*D3" },
                new Product { Name = "Filinchen", NumberInStock = 100, Price = 0.99m, Value = "C4*D4" },
            }, products.Select(p => p.Product));
        }

        private class ProductJsonList
        {
            [Json]
            public List<Product> Products { get; set; }
        }

        [Test]
        public void JsonListTest()
        {
            var products = new ExcelMapper(@"..\..\..\productsjsonlist.xlsx").Fetch<ProductJsonList>().ToList();

            CollectionAssert.AreEqual(new List<Product>
            {
                new Product { Name = "Nudossi", NumberInStock = 60, Price = 1.99m, Value = "C2*D2" },
                new Product { Name = "Halloren", NumberInStock = 33, Price = 2.99m, Value = "C3*D3" },
                new Product { Name = "Filinchen", NumberInStock = 100, Price = 0.99m, Value = "C4*D4" },
            }, products.First().Products);

            var file = "productsjsonlistsave.xlsx";

            new ExcelMapper().Save(file, products, "Products");

            var productsFetched = new ExcelMapper(file).Fetch<ProductJsonList>().ToList();

            CollectionAssert.AreEqual(products.First().Products, productsFetched.First().Products);
>>>>>>> eb54d7f5
        }
    }
}<|MERGE_RESOLUTION|>--- conflicted
+++ resolved
@@ -917,8 +917,7 @@
             CollectionAssert.AreEqual(tracked, productsFetched);
         }
 
-<<<<<<< HEAD
-        public class Course
+        private class Course
         {
             public string Mode { get; set; }
             public string AdEnrollSchedId { get; set; }
@@ -944,10 +943,9 @@
             var mapper = new ExcelMapper(@"..\..\..\DateTest.xlsx") { HeaderRow = true };
 
             var courses = mapper.Fetch<Course>().ToList();
-            var courses2 = mapper.Fetch<Course>().ToList();
 
             Assert.AreEqual("00:00.0", courses.First().CourseStartDate);
-=======
+        }
         private class ProductJson
         {
             [Json]
@@ -1023,7 +1021,6 @@
             var productsFetched = new ExcelMapper(file).Fetch<ProductJsonList>().ToList();
 
             CollectionAssert.AreEqual(products.First().Products, productsFetched.First().Products);
->>>>>>> eb54d7f5
         }
     }
 }